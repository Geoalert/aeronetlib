--- conflicted
+++ resolved
@@ -224,18 +224,6 @@
         return sample
 
     def resample(self, dst_res, fp=None, interpolation='nearest'):
-<<<<<<< HEAD
-        """
-            Changes the spatial resolution the Band to specified crs, The result is
-            Args:
-                dst_res: new resolution, in projection units
-                fp: file to save the new reprojected band. If None, a new temporary file is created
-                interpolation: type of the raster interpolation. 'nearest', 'bilinear', 'cubic' or other supported by GDAL
-
-            Returns:
-                new Band object pointing to the fp
-            """
-=======
         """ Change spatial resolution of the band. It does not alter the existing file,
         and creates a new file either in the specified location or a temporary file
 
@@ -251,7 +239,6 @@
         Returns:
             a new resampled Band.
         """
->>>>>>> 41a341bd
         # get temporary filepath if such is not provided
         tmp_file = False if fp is not None else True
         if fp is None:
@@ -289,20 +276,6 @@
         return band
 
     def reproject(self, dst_crs, fp=None, interpolation='nearest'):
-<<<<<<< HEAD
-        """
-        Reprojects the Band to specified crs
-        Args:
-            dst_crs: new crs, either in the rasterio.CRS format, or in interpretable string, \
-            or 'utm' for automatic selection of the utm zone
-            fp: file to save the new reprojected band. If None, a new temporary file is created
-            interpolation: type of the raster interpolation. 'nearest', 'bilinear', 'cubic' or other supported by GDAL
-
-        Returns:
-            new Band object pointing to the fp
-        """
-        if isinstance(dst_crs, str) and dst_crs == 'utm':
-=======
         """ Change coordinate system (projection) of the band.
         It does not alter the existing file, and creates a new file either in the specified location or a temporary file.
 
@@ -320,7 +293,6 @@
             a new reprojected Band
         """
         if dst_crs == 'utm':
->>>>>>> 41a341bd
             dst_crs = get_utm_zone(self.crs, self.transform, (self.height, self.width))
         else:
             dst_crs = dst_crs if isinstance(dst_crs, CRS) else CRS.from_user_input(dst_crs)
@@ -421,21 +393,7 @@
 
     def reproject_to_utm(self, fp=None, interpolation='nearest'):
         """
-<<<<<<< HEAD
-
-        Alias of `reproject` method with automatic Band utm zone determining
-        The utm zone is determined according to the center of the bounding box of the collection.
-        Does not suit to large area images, that would not fit into one zone (about 6 dergees in longitude)
-
-        Args:
-            fp: file to save the new reprojected band. If None, a new temporary file is created
-            interpolation: type of the raster interpolation. 'nearest', 'bilinear', 'cubic' or other supported by GDAL
-
-        Returns:
-            new Band object pointing to the fp
-=======
         Alias of :obj:`Band.reproject` method with automatic Band utm zone determining
->>>>>>> 41a341bd
         """
         dst_crs = get_utm_zone(self.crs, self.transform, (self.height, self.width))
         return self.reproject(dst_crs, fp=fp, interpolation=interpolation)
@@ -458,10 +416,6 @@
 
 
 class BandSample(GeoObject):
-<<<<<<< HEAD
-    """
-    Sample is a wrapper over the georeferenced image data already read from the disk
-=======
     """ A wrapper over numpy array representing an in-memory georeferenced raster image.
 
     It implements all the interfaces of the GeoObject, and stores the raster data in memory
@@ -472,7 +426,6 @@
         crs: geographical coordinate reference system, as :obj:`CRS` or string representation
         transform (Affine): affine transform for the
         nodata: the pixels with this value in raster should be ignored
->>>>>>> 41a341bd
     """
 
     def __init__(self, name, raster, crs, transform, nodata=0):
@@ -594,17 +547,10 @@
         and can be processed together as collection.
 
         Args:
-<<<<<<< HEAD
-            other: Band to compare with
-
-        Returns: Bool
-
-=======
             other: GeoObject to compare with
 
         Returns:
             True if the objects match in shape, crs, transform, False otherwise
->>>>>>> 41a341bd
         """
 
         res = True
@@ -616,20 +562,8 @@
 
     def save(self, directory, ext='.tif', **kwargs):
         """
-<<<<<<< HEAD
-        Saves the sample to the tiff file, does not create a Band.
-        Args:
-            directory: path to save the image
-            ext: any string that will be attached to the sample name, by default '.tif'
-            **kwargs: any kwargs to be passed to rasterio.open
-
-        Returns:
-
-        """
-=======
         Saves the raster data to a new geotiff file; the filename is derived from this `BandSample` name.
         If file exists, it will be overwritten.
->>>>>>> 41a341bd
 
         Args:
             directory: folder to save the file
@@ -644,17 +578,6 @@
             dst.write(self._raster.squeeze(), 1)
 
     def sample(self, y, x, height, width):
-<<<<<<< HEAD
-        """
-        Subsample of Sample with specified size and position
-        Args:
-            y: pixel coordinates of left top corner
-            x: pixel coordinates of left top corner
-            height: spatial dimension of sample in pixels
-            width: spatial dimension of sample in pixels
-
-        Returns: new `Sample` object
-=======
         """ Subsample of the Sample with specified dimensions and position within the raster:
 
         Args:
@@ -665,7 +588,6 @@
 
         Return:
             a new `BandSample` object
->>>>>>> 41a341bd
         """
 
         coord_x = self.transform.c + x * self.transform.a
@@ -678,20 +600,6 @@
         return BandSample(self.name, dst_raster, self.crs, dst_transform, self.nodata)
 
     def reproject(self, dst_crs, interpolation='nearest'):
-<<<<<<< HEAD
-        """
-            Reprojects the BandSample to specified crs
-            Args:
-                dst_crs: new crs, either in the rasterio.CRS format, or in interpretable string, \
-                or 'utm' for automatic selection of the utm zone
-                interpolation: type of the raster interpolation. 'nearest', 'bilinear', 'cubic' or other supported by GDAL
-
-            Returns:
-                new BandSample object in the new projection
-            """
-        # Direct comparison of CRS to string raises error in some versions of rasterio
-        if isinstance(dst_crs, str) and dst_crs == 'utm':
-=======
         """ Change coordinate system (projection) of the band.
         It returns a new BandSample and does not alter the current object
 
@@ -706,8 +614,7 @@
         Returns:
             BandSample: a new instance with changed CRS.
         """
-        if dst_crs == 'utm':
->>>>>>> 41a341bd
+        if isinstance(dst_crs, str) and dst_crs == 'utm':
             dst_crs = get_utm_zone(self.crs, self.transform, (self.height, self.width))
         else:
             dst_crs = dst_crs if isinstance(dst_crs, CRS) else CRS.from_user_input(dst_crs)
@@ -733,35 +640,12 @@
 
     def reproject_to_utm(self, interpolation='nearest'):
         """
-<<<<<<< HEAD
-        Alias of `reproject` method with automatic Band utm zone determining
-        The utm zone is determined according to the center of the bounding box of the collection.
-        Does not suit to large area geometry, that would not fit into one zone (about 6 dergees in longitude)
-
-        Args:
-            interpolation: type of the raster interpolation. 'nearest', 'bilinear', 'cubic' or other supported by GDAL
-        Returns:
-            new BandSample object in the new projection
-=======
         Alias of :obj:`BandSample.reproject` method with automatic Band utm zone determining
->>>>>>> 41a341bd
         """
         dst_crs = get_utm_zone(self.crs, self.transform, (self.height, self.width))
         return self.reproject(dst_crs, interpolation=interpolation)
 
     def resample(self, dst_res=None, dst_shape=None, interpolation='nearest'):
-<<<<<<< HEAD
-        """
-            Resamples the BandSample to specified resolution or shape
-            Args:
-                dst_res: new resolution, in projection units
-                dst_shape: out shape, preferrable over
-                interpolation: type of the raster interpolation. 'nearest', 'bilinear', 'cubic' or other supported by GDAL
-
-            Returns:
-                new BandSample object in the new projection
-            """
-=======
         """ Change spatial resolution of the sample, resizing the raster according to the new resolution.
         dst_res should be specified, otherwise the destination transform will be equal to the source.
         If dst_shape is not specified, it is calculated from dst_res,
@@ -779,7 +663,6 @@
         Returns:
             a new resampled BandSample.
         """
->>>>>>> 41a341bd
         transform = self.transform if dst_res is None else Affine(dst_res[1],
                                                                   self.transform.b,
                                                                   self.transform.c,
@@ -813,13 +696,10 @@
         """
         A numpy representation of the raster, without metadata
 
-<<<<<<< HEAD
-=======
         Returns: Sample's raster data as a numpy array
         """
         return self._raster
 
->>>>>>> 41a341bd
     def generate_samples(self, width, height):
         """
         A generator for sequential sampling of the whole sample, similar to Band,
