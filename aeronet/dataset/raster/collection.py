--- conflicted
+++ resolved
@@ -71,7 +71,7 @@
     @property
     def bounds(self):
         return self._bands[0].bounds
-    
+
     @property
     def shape(self):
         return self.count, self._bands[0].height, self._bands[0].width
@@ -107,12 +107,7 @@
     # ======================== PUBLIC METHODS  ========================
 
     def append(self, other):
-<<<<<<< HEAD
-
-        """Add band to collection"""
-=======
         """Add a band to collection, checking it to be compatible by shape, transform and crs"""
->>>>>>> 41a341bd
         if all(other.same(band) for band in self._bands):
             self._bands.append(other)
         else:
@@ -141,34 +136,17 @@
         Creates a new object, containing the specified bands in the specific order.
 
         Args:
-            *names: a subset of the band names, in desired order
+            *names: order of names
 
         Returns:
-<<<<<<< HEAD
-            new reordered `BandCollection`
-=======
             reordered `BandCollection`
->>>>>>> 41a341bd
         """
         ordered_bands = [self._get_band(name) for name in names]
         return BandCollection(ordered_bands)
 
     def reproject(self, dst_crs, directory=None, interpolation='nearest'):
         """
-<<<<<<< HEAD
-        Reprojects all the Bands to specified crs.
-        Args:
-            dst_crs: new crs, either in the rasterio.CRS format, or in interpretable string, \
-            or 'utm' for automatic selection of the utm zone
-            directory: path to save the bands. It will be created if does not exist, or truncated if exists.
-            If None, the data is written to temporary files
-            interpolation: type of the raster interpolation. 'nearest', 'bilinear', 'cubic' or other supported by GDAL
-
-        Returns:
-            new BandCollection object pointing to the fp
-=======
         Reprojects every Band of the collection, see :meth:`Band.reproject` and returns a new reprojected BandCollection
->>>>>>> 41a341bd
         """
         if directory:
             os.makedirs(directory, exist_ok=True)
@@ -180,23 +158,8 @@
         return BandCollection(r_bands)
 
     def reproject_to_utm(self, directory=None, interpolation='nearest'):
-<<<<<<< HEAD
-        """Alias of `reproject` method with automatic utm zone determining,
-        The utm zone is determined according to the center of the bounding box of the collection.
-        Does not suit to large area images, that would not fit into one zone (about 6 dergees in longitude)
-
-        Args:
-            or 'utm' for automatic selection of the utm zone
-            directory: path to save the bands. It will be created if does not exist, or truncated if exists.
-            If None, the data is written to temporary files
-            interpolation: type of the raster interpolation. 'nearest', 'bilinear', 'cubic' or other supported by GDAL
-
-        Returns:
-            new BandCollection object pointing to the fp
-=======
         """
         Alias of `reproject` method with automatic utm zone determining
->>>>>>> 41a341bd
         """
         dst_crs = get_utm_zone(self.crs, self.transform, (self.height, self.width))
         return self.reproject(dst_crs, directory=directory, interpolation=interpolation)
@@ -340,19 +303,8 @@
 
     def reproject(self, dst_crs, interpolation='nearest'):
         """
-<<<<<<< HEAD
-        Reprojects all the samples to specified crs, The result is
-        Args:
-            dst_crs: new crs, either in the rasterio.CRS format, or in interpretable string, \
-            or 'utm' for automatic selection of the utm zone
-            interpolation: type of the raster interpolation. 'nearest', 'bilinear', 'cubic' or other supported by GDAL
-
-        Returns:
-            new BandSampleCollection object pointing to the fp
-=======
         Reprojects every BandSample of the collection, see :meth:`BandSample.reproject`
         and returns a new reprojected BandCollectionSample
->>>>>>> 41a341bd
         """
         reprojected_samples = [s.reproject(dst_crs, interpolation) for s in self._samples]
         return BandCollectionSample(reprojected_samples)
@@ -360,18 +312,6 @@
     def reproject_to_utm(self, interpolation='nearest'):
         """
         Alias of `reproject` method with automatic utm zone determining
-<<<<<<< HEAD
-        The utm zone is determined according to the center of the bounding box of the collection.
-        Does not suit to large area images, that would not fit into one zone (about 6 dergees in longitude)
-
-        Args:
-            or 'utm' for automatic selection of the utm zone
-            interpolation: type of the raster interpolation. 'nearest', 'bilinear', 'cubic' or other supported by GDAL
-
-        Returns:
-            new BandSampleCollection object pointing to the fp
-=======
->>>>>>> 41a341bd
         """
         dst_crs = get_utm_zone(self.crs, self.transform, (self.height, self.width))
         return self.reproject(dst_crs, interpolation=interpolation)
