import cv2
import numpy as np
from collections import defaultdict
from rasterio.transform import IDENTITY, xy
from shapely.geometry import shape, Polygon, MultiPolygon, GeometryCollection

from ..vector import Feature, FeatureCollection


<<<<<<< HEAD
def polygonize(sample, epsilon=0.1, approx=cv2.CHAIN_APPROX_TC89_KCOS, properties={}):
    """ TODO: fill
=======
def polygonize(sample, epsilon=0.1, properties={}):
    """ Transform the raster mask to vector polygons.
    The pixels in the raster mask are treated as belonging to the object if their value is non-zero, and zero values are background.
    All the objects are transformed to the vector form (polygons).

    The algorithm is OpenCV
    `cv2.findContours
    <https://docs.opencv.org/3.1.0/d3/dc0/group__imgproc__shape.html#ga17ed9f5d79ae97bd4c7cf18403e1689a>`_

    This method is used as it does process the hierarchy of inlayed contours correctly.
    It also makes polygon simplification, which produces more smooth and lightweight polygons, but they do not match
    the raster mask exactly, which should be taken into account.

>>>>>>> ebf37a41
    Args:
        sample: BandSample to be vectorized
        epsilon: the epsilon parameter for the cv2.approxPolyDP, which specifies the approximation accuracy.
        This is the maximum distance between the original curve and its approximation
        properties: (dict) Properties to be added to the resulting FeatureCollection

    Returns:
        FeatureCollection:
            Polygons in the CRS of the sample, that represent non-black objects in the image
    """
    geoms = _vectorize(sample.numpy(), epsilon=epsilon, approx=approx, transform=sample.transform)
    # remove all the geometries except for polygons
    polys = _extract_polygons(geoms)
    features = ([Feature(geometry, properties=properties, crs=sample.crs)
                 for geometry in polys])
    return FeatureCollection(features, crs=sample.crs)

def _extract_polygons(geometries):
    """
    Makes the consistent polygon-only geometry list of valid polygons
    It ignores
    :return: list of shapely Polygons
    """
    shapes = []
    for geom in geometries:
        if not geom['type'] in ['Polygon', 'MultiPolygon']:
            continue
        else:
            new_shape = shape(geom).buffer(0)
            if isinstance(new_shape, Polygon):
                shapes.append(new_shape)
            elif isinstance(new_shape, MultiPolygon):
                shapes += new_shape
            elif isinstance(new_shape, GeometryCollection):
                for sh in new_shape:
                    if isinstance(sh, Polygon):
                        shapes.append(sh)
                    elif isinstance(sh, MultiPolygon):
                        shapes += sh
    return shapes


<<<<<<< HEAD
def _vectorize(binary_image,
               epsilon=0., min_area=1., approx=cv2.CHAIN_APPROX_TC89_KCOS,
               transform=IDENTITY, upscale=1):
=======
def _vectorize(binary_image, epsilon=0., min_area=1., transform=IDENTITY, upscale=1):
>>>>>>> ebf37a41
    """
    Vectorize binary image, returns a 4-level list of floats [[[[X,Y]]]]

    Args:
        binary_image (numpy.ndarray): image in grayscale HxW or HxWx1
        epsilon (float): approximates a contour shape to another shape with less
            number of vertices depending upon the precision we specify, %
        transform (list of float):  affine transform matrix (first two lines)
            list with 6 params - [GSDx, ROTy, ROTx, GSDy, X, Y]
        upscale (float): scale image for better precision of the polygon. The polygon is correctly downscaled back

    """
    # remove possible 1-sized dimension
    binary_image = np.squeeze(binary_image)
    if binary_image.ndim != 2:
        raise ValueError('Input image must have 2 non-degenerate dimensions')

    if upscale > 1:
        h, w = binary_image.shape[:2]
        binary_image = cv2.resize(binary_image, (int(w * upscale), int(h * upscale)), cv2.INTER_NEAREST)

    # search for all contours
    contours_result = cv2.findContours(
        binary_image,
        cv2.RETR_CCOMP, approx)
    # For compatibility with opencv3, where contours_result[0]=image, so we should throw it away
    contours, hierarchy = contours_result if len(contours_result) == 2 else contours_result[1:]

    # approximate contours with less number of points
    if epsilon > 0.:
        contours = [cv2.approxPolyDP(cnt, epsilon, True) for cnt in contours]

    if not contours:
        return []

    cnt_children = defaultdict(list)
    child_contours = set()
    assert hierarchy.shape[0] == 1
    # http://docs.opencv.org/3.1.0/d9/d8b/tutorial_py_contours_hierarchy.html
    for idx, (_, _, _, parent_idx) in enumerate(hierarchy[0]):
        if parent_idx != -1:
            child_contours.add(idx)
            cnt_children[parent_idx].append(contours[idx])

    geometries = []
    for idx, cnt in enumerate(contours):
        if idx not in child_contours and cv2.contourArea(cnt) >= min_area:
            assert cnt.shape[1] == 1
            # take a contour as a primary shape
            coords = [[tuple(xy(transform, p[1], p[0])) for p in cnt[:, 0, :].tolist()]]
            coords[0].append(coords[0][0])
            # add all children as secondary contours (holes)
            for c in cnt_children.get(idx, []):
                if cv2.contourArea(c) >= min_area:
                    c_list = c[:, 0, :].tolist()
                    c_list.append(c_list[0])
                    coords.append([tuple(xy(transform, p[1], p[0])) for p in c_list])

            # append geometry
            geometries.append({
                'type': 'Polygon',
                'coordinates': coords,
            })
    return geometries<|MERGE_RESOLUTION|>--- conflicted
+++ resolved
@@ -7,11 +7,7 @@
 from ..vector import Feature, FeatureCollection
 
 
-<<<<<<< HEAD
 def polygonize(sample, epsilon=0.1, approx=cv2.CHAIN_APPROX_TC89_KCOS, properties={}):
-    """ TODO: fill
-=======
-def polygonize(sample, epsilon=0.1, properties={}):
     """ Transform the raster mask to vector polygons.
     The pixels in the raster mask are treated as belonging to the object if their value is non-zero, and zero values are background.
     All the objects are transformed to the vector form (polygons).
@@ -24,7 +20,6 @@
     It also makes polygon simplification, which produces more smooth and lightweight polygons, but they do not match
     the raster mask exactly, which should be taken into account.
 
->>>>>>> ebf37a41
     Args:
         sample: BandSample to be vectorized
         epsilon: the epsilon parameter for the cv2.approxPolyDP, which specifies the approximation accuracy.
@@ -67,13 +62,9 @@
     return shapes
 
 
-<<<<<<< HEAD
 def _vectorize(binary_image,
                epsilon=0., min_area=1., approx=cv2.CHAIN_APPROX_TC89_KCOS,
                transform=IDENTITY, upscale=1):
-=======
-def _vectorize(binary_image, epsilon=0., min_area=1., transform=IDENTITY, upscale=1):
->>>>>>> ebf37a41
     """
     Vectorize binary image, returns a 4-level list of floats [[[[X,Y]]]]
 
