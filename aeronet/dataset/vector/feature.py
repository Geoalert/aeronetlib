import json
import rtree
import warnings
import shapely
import shapely.geometry
from shapely.geometry import Polygon, MultiPolygon, GeometryCollection
from shapely.ops import orient

from rasterio.warp import transform_geom
from rasterio.crs import CRS
from rasterio.errors import CRSError

from ..coords import _utm_zone, CRS_LATLON


class Feature:
    """
    Proxy class for shapely geometry, include crs and properties of feature
    """

    def __init__(self, geometry, properties=None, crs=CRS_LATLON):
        self.crs = crs
        self._geometry = self._valid(
            shapely.geometry.shape(geometry))
        self.properties = properties

    def __repr__(self):
        print('CRS: {}\nProperties: {}'.format(self.crs, self.properties))
        return repr(self._geometry)

    def __getattr__(self, item):
        return getattr(self._geometry, item)
    
    def __setstate__(self, state):
        self.__dict__ = state

    def __getstate__(self):
        return self.__dict__

    def _valid(self, shape):
        if not shape.is_valid:
            shape = shape.buffer(0)
        return shape

    def apply(self, func):
        return Feature(func(self._geometry), properties=self.properties, crs=self.crs)

    @property
    def shape(self):
        return self._geometry

    @property
    def geometry(self):
        return shapely.geometry.mapping(self._geometry)

    @property
    def geojson(self):

        if self.crs != CRS_LATLON:
            f = self.reproject(CRS_LATLON)
        else:
            f = self

        shape = f.shape
        if shape.is_empty:
            # Empty geometries are not allowed in FeatureCollections,
            # but here it may occur due to reprojection which can eliminate small geiometries
            # This case is processed separately as orient(POLYGON_EMPTY) raises an exception
            # TODO: do not return anything on empty polygon and ignore such features in FeatureCollection.geojson
            shape = Polygon()
        else:
            try:
                shape = orient(shape)
            except Exception as e:
                # Orientation is really not a crucial step, it follows the geojson standard,
                # but not oriented polygons can be read by any instrument. So, ni case of any troubles with orientation
                # we just fall back to not-oriented version of the same geometry
                warnings.warn(f'Polygon orientation failed: {str(e)}. Returning initial shape instead',
                              RuntimeWarning)
                shape = f.shape

        f = Feature(shape, properties=f.properties)
        data = {
            'type': 'Feature',
            'geometry': f.geometry,
            'properties': f.properties
        }
        return data

    def reproject(self, dst_crs):
        new_geometry = transform_geom(
            src_crs=self.crs,
            dst_crs=dst_crs,
            geom=self.geometry,
        )
        return Feature(new_geometry, properties=self.properties, crs=dst_crs)
    
    def reproject_to_utm(self):
        lon1, lat1, lon2, lat2 = self.shape.bounds
        utm_zone = _utm_zone((lat1 + lat2)/2 , (lon1 + lon2)/2)
        return self.reproject(utm_zone)


class FeatureCollection:
    """A set of Features with the same CRS"""

    def __init__(self, features, crs=CRS_LATLON):
        self.crs = crs
        self.features = self._valid(features)

        # create indexed set for faster processing
        self.index = rtree.index.Index()
        for i, f in enumerate(self.features):
            self.index.add(i, f.bounds, f.shape)

    def __getitem__(self, item):
        return self.features[item]

    def __len__(self):
        return len(self.features)

    def _valid(self, features):
        valid_features = []
        for f in features:
            if not f.geometry.get('coordinates'):  # remove possible empty shapes
                warnings.warn('Empty geometry detected. This geometry have been removed from collection.',
                              RuntimeWarning)
            else:
                valid_features.append(f)
        return valid_features

    def apply(self, func):
        """ Applies a given function to all the Features of this FeatureColletion

        Args:
            func: A function to be applied to the Features. Must take and return shapely.geometry

        Returns:
            A new FeatureCollection with modified Features
        """
        new_features = [f.apply(func) for f in self.features]
        return FeatureCollection(new_features, crs=self.crs)

    def filter(self, func):
        features = [x for x in self if func(x)]
        return FeatureCollection(features, crs=self.crs)

    def extend(self, fc):
        for i, f in enumerate(fc):
            self.index.add(i + len(self), f.bounds)
        self.features.extend(fc.features)

    def append(self, feature):
        self.index.add(len(self) + 1, feature.bounds)
        self.features.append(feature)

    def bounds_intersection(self, feature):
        idx = self.index.intersection(feature.bounds)
        features = [self.features[i] for i in idx]
        return FeatureCollection(features, self.crs)

    def intersection(self, feature):
        proposed_features = self.bounds_intersection(feature)
        features = []
        for pf in proposed_features:
            if pf.intersection(feature).area > 0:
                features.append(pf)
        return FeatureCollection(features, self.crs)

    @staticmethod
    def _read_crs(collection):

        # if there is no defined CRS in geojson file, we folloe the standard, which says that it must be lat-lon
        if 'crs' not in collection.keys():
            return CRS_LATLON

        crs_raw = collection.get('crs', CRS_LATLON)
        crs = CRS()

        try:
            if isinstance(crs_raw, str):
                crs = CRS.from_user_input(crs_raw)
            elif isinstance(crs_raw, dict):
                if 'type' in crs_raw.keys() and 'properties' in crs_raw.keys():
                    if crs_raw['type'] == 'name':
                        crs = CRS.from_user_input(crs_raw['properties']['name'])
            # Old rasterio compatibility: a separate check for validity
            if not crs.is_valid:
                message = 'CRS {} is not supported by rasterio,' \
                          'May cause an error in further reprojection or rasterization'.format(crs)
                warnings.warn(message, RuntimeWarning)
            return crs
            # Really invalid CRS will throw CRSError
        except CRSError:
            message = 'CRS was not imported correctly, assuming EPSG:4326 (lat-lon). ' \
                      'May cause an error in further reprojection or rasterization if it is not so.'
            warnings.warn(message, RuntimeWarning)
            return CRS_LATLON

    @classmethod
    def read(cls, fp):
        r"""Reading the FeatureCollection from a geojson file.
            Args:
                fp: file identifier to open and read the data
            Returns:
                new FeatureCollection with all the polygon data in the file
           """
        with open(fp, 'r', encoding='utf-8') as f:
            collection = json.load(f)

        '''
        We want the CRS to be specified in rasterio-compatible way so that we could reproject the collection
        If it is not specified, it is OK and assumed by the geojson standard that it is CRS_LATLON
        Else it must be read from the file, and if it does not meet any known scheme, we have 2 options:
        - either throw an exception (predictable, but can fail unnecessarily)
        - or ignore the CRS data with a warning (will work better normally, but can give unexpected results)
        '''
        crs = cls._read_crs(collection)
        features = []
        for i, feature in enumerate(collection['features']):
            
            try:
                feature_ = Feature(
                    geometry=feature['geometry'], 
                    properties=feature['properties'],
                    crs=crs,
                )
                features.append(feature_)
            except (KeyError, IndexError) as e:
                message = 'Feature #{} have been removed from collection. Error: {}'.format(i, str(e))
                warnings.warn(message, RuntimeWarning)
                
        return cls(features)

<<<<<<< HEAD
    def save(self, fp):
        r"""Saving the feature collection as geojson file
            The features will be written in lat-lon CRS
            Args:
                fp: file identifier to open and save the data
           """
=======
    def save(self, fp, indent=None):
>>>>>>> cc72cf70
        with open(fp, 'w') as f:
            json.dump(self.geojson, f, indent=indent)

    @property
    def geojson(self):
        data = {
            'type': 'FeatureCollection',
            'crs': CRS_LATLON.to_dict(),
            'features': [f.geojson for f in self.features]
        }
        return data

    def reproject(self, dst_crs):
        """
        Reprojects all the features to the new crs
        Args:
            dst_crs: rasterio.CRS or any acceptable by your rasterio version input (str, dict, epsg code), ot 'utm'

        Returns:
            new reprojected FeatureCollection
        """
        if isinstance(dst_crs, str) and dst_crs == 'utm':
            lon1, lat1, lon2, lat2 = self.index.bounds
            dst_crs = _utm_zone((lat1 + lat2)/2, (lon1 + lon2)/2)
        else:
            dst_crs = dst_crs if isinstance(dst_crs, CRS) else CRS.from_user_input(dst_crs)

        # Old rasterio compatibility: a separate check for validity
        if not dst_crs.is_valid:
            raise CRSError('Invalid CRS {} given'.format(dst_crs))

        features = [f.reproject(dst_crs) for f in self.features]
        return FeatureCollection(features, dst_crs)

    def reproject_to_utm(self):
        """
        Alias of `reproject` method with automatic Band utm zone determining
        The utm zone is determined according to the center of the bounding box of the collection.
        Does not suit to large area geometry, that would not fit into one zone (about 6 dergees in longitude)
        """
        return self.reproject(dst_crs='utm')<|MERGE_RESOLUTION|>--- conflicted
+++ resolved
@@ -232,16 +232,13 @@
                 
         return cls(features)
 
-<<<<<<< HEAD
-    def save(self, fp):
+    def save(self, fp, indent=None):
         r"""Saving the feature collection as geojson file
             The features will be written in lat-lon CRS
             Args:
                 fp: file identifier to open and save the data
+                indent: json indent. If None, file will be one-lined; else will have line breaks and indent
            """
-=======
-    def save(self, fp, indent=None):
->>>>>>> cc72cf70
         with open(fp, 'w') as f:
             json.dump(self.geojson, f, indent=indent)
 
